--- conflicted
+++ resolved
@@ -6,22 +6,6 @@
 allowlist_externals=
     /bin/sh
 sitepackages=False
-<<<<<<< HEAD
-
-[testenv:py{36,37,38,39}]
-commands=
-    /bin/sh -c "{env:PYPISERVER_SETUP_CMD:true}"
-    # individual mypy files for now, until we get the rest
-    # of the project typechecking
-    mypy \
-         pypiserver/backend.py \
-         pypiserver/config.py \
-         tests/test_init.py
-    pytest --cov=pypiserver {posargs}
-
-[testenv:pypy3]
-=======
->>>>>>> d0694d9e
 commands=
     /bin/sh -c "{env:PYPISERVER_SETUP_CMD:true}"
     pytest --cov=pypiserver {posargs}
