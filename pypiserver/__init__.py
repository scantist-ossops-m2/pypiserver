__version_info__ = (1, 1, 6)
version = __version__ = "1.1.6"


def app(root=None,
        redirect_to_fallback=True,
        fallback_url=None,
        authenticated=[],
        password_file=None,
        overwrite=False,
        log_req_frmt="%(bottle.request)s", 
        log_res_frmt="%(status)s", 
        log_err_frmt="%(body)s: %(exception)s \n%(traceback)s",
        welcome_file=None):
    import sys, os
    from pypiserver import core
    sys.modules.pop("pypiserver._app", None)
    __import__("pypiserver._app")
    _app = sys.modules["pypiserver._app"]

    import bottle

    if root is None:
        root = os.path.expanduser("~/packages")

    if fallback_url is None:
        fallback_url = "http://pypi.python.org/simple"

    _app.configure(root=root, redirect_to_fallback=redirect_to_fallback, fallback_url=fallback_url,
<<<<<<< HEAD
                   password_file=password_file, overwrite=overwrite, 
                   log_req_frmt=log_req_frmt, log_res_frmt=log_res_frmt, log_err_frmt=log_err_frmt,
                   welcome_file=welcome_file)
=======
                   authenticated=authenticated, password_file=password_file, overwrite=overwrite, 
                   log_req_frmt=log_req_frmt, log_res_frmt=log_res_frmt, log_err_frmt=log_err_frmt)
>>>>>>> 2bb67350
    _app.app.module = _app

    bottle.debug(True)
    return _app.app


def paste_app_factory(global_config, **local_conf):
    import os

    def _make_root(root):
        root = root.strip()
        if root.startswith("~"):
            return os.path.expanduser(root)
        return root

    root = local_conf.get("root")
    if root:
        roots = [_make_root(x) for x in root.split("\n") if x.strip()]
    else:
        roots = None

    redirect_to_fallback = local_conf.get("redirect_to_fallback", "").lower() in ("yes", "on", "1")
    fallback_url = local_conf.get("fallback_url")
    password_file = local_conf.get("password_file")
    return app(root=roots, redirect_to_fallback=redirect_to_fallback, fallback_url=fallback_url, password_file=password_file)<|MERGE_RESOLUTION|>--- conflicted
+++ resolved
@@ -27,14 +27,9 @@
         fallback_url = "http://pypi.python.org/simple"
 
     _app.configure(root=root, redirect_to_fallback=redirect_to_fallback, fallback_url=fallback_url,
-<<<<<<< HEAD
-                   password_file=password_file, overwrite=overwrite, 
+                   authenticated=authenticated, password_file=password_file, overwrite=overwrite, 
                    log_req_frmt=log_req_frmt, log_res_frmt=log_res_frmt, log_err_frmt=log_err_frmt,
                    welcome_file=welcome_file)
-=======
-                   authenticated=authenticated, password_file=password_file, overwrite=overwrite, 
-                   log_req_frmt=log_req_frmt, log_res_frmt=log_res_frmt, log_err_frmt=log_err_frmt)
->>>>>>> 2bb67350
     _app.app.module = _app
 
     bottle.debug(True)
